# Docker Compose file for Multimodal LLM Stack

services:
  # Vector Database
  qdrant:
    image: qdrant/qdrant:v1.12.0
    container_name: multimodal-qdrant
    ports:
      - "6333:6333"
      - "6334:6334"
    volumes:
      - qdrant_data:/qdrant/storage
    environment:
      - QDRANT__SERVICE__HTTP_PORT=6333
      - QDRANT__SERVICE__GRPC_PORT=6334
    healthcheck:
      test: ["CMD-SHELL", "test -f /proc/1/cmdline"]
      interval: 30s
      timeout: 10s
      retries: 3
      start_period: 30s
    restart: unless-stopped
    networks:
      - multimodal-net

  # PostgreSQL for metadata and memory
  postgres:
    image: postgres:16-alpine
    container_name: multimodal-postgres
    ports:
      - "5432:5432"
    environment:
      - POSTGRES_DB=${POSTGRES_DB:-multimodal}
      - POSTGRES_USER=${POSTGRES_USER:-postgres}
      - POSTGRES_PASSWORD=${POSTGRES_PASSWORD:-postgres}
    volumes:
      - postgres_data:/var/lib/postgresql/data
      - ./sql/init.sql:/docker-entrypoint-initdb.d/init.sql
    healthcheck:
      test: ["CMD-SHELL", "pg_isready -U ${POSTGRES_USER:-postgres}"]
      interval: 30s
      timeout: 10s
      retries: 3
    restart: unless-stopped
    networks:
      - multimodal-net

  # Redis for caching and agent memory
  redis:
    image: redis:7-alpine
    container_name: multimodal-redis
    ports:
      - "6379:6379"
    volumes:
      - redis_data:/data
    command: redis-server --appendonly yes --maxmemory 256mb --maxmemory-policy allkeys-lru
    healthcheck:
      test: ["CMD", "redis-cli", "ping"]
      interval: 30s
      timeout: 10s
      retries: 3
    restart: unless-stopped
    networks:
      - multimodal-net

  # MinIO S3-compatible storage
  minio:
    image: minio/minio:latest
    container_name: multimodal-minio
    ports:
      - "9000:9000"
      - "9002:9001"
    environment:
      - MINIO_ROOT_USER=${MINIO_ROOT_USER:-minioadmin}
      - MINIO_ROOT_PASSWORD=${MINIO_ROOT_PASSWORD:-minioadmin}
    volumes:
      - minio_data:/data
    command: server /data --console-address ":9001"
    healthcheck:
      test: ["CMD-SHELL", "test -f /proc/1/cmdline"]
      interval: 30s
      timeout: 10s
      retries: 5
      start_period: 60s
    restart: unless-stopped
    networks:
      - multimodal-net

  # vLLM inference server
  vllm:
    image: vllm/vllm-openai:latest
    container_name: multimodal-vllm
    ports:
      - "8000:8000"
    environment:
      - CUDA_VISIBLE_DEVICES=0
      - VLLM_MODEL=${VLLM_MODEL:-microsoft/DialoGPT-medium}
      - VLLM_HOST=0.0.0.0
      - VLLM_PORT=8000
    volumes:
      - vllm_cache:/root/.cache
      - ./models:/models
    command: >
      --model ${VLLM_MODEL:-microsoft/DialoGPT-medium}
      --host 0.0.0.0
      --port 8000
      --gpu-memory-utilization 0.8
      --max-model-len 1024
      --dtype auto
    deploy:
      resources:
        reservations:
          devices:
            - driver: nvidia
              count: 1
              capabilities: [gpu]
    healthcheck:
      test: ["CMD-SHELL", "python3 -c \"import urllib.request; urllib.request.urlopen('http://localhost:8000/v1/models', timeout=10)\""]
      interval: 60s
      timeout: 30s
      retries: 5
      start_period: 180s
    restart: unless-stopped
    networks:
      - multimodal-net

  # LiteLLM proxy router
  litellm:
    image: ghcr.io/berriai/litellm:main-latest
    container_name: multimodal-litellm
    ports:
      - "4000:4000"
    environment:
      - LITELLM_MASTER_KEY=${LITELLM_MASTER_KEY:-sk-1234}
      - LITELLM_SALT_KEY=${LITELLM_SALT_KEY:-sk-salt-1234}
    volumes:
      - ./configs/litellm_simple.yaml:/app/config.yaml
    command: ["--config", "/app/config.yaml", "--port", "4000", "--num_workers", "1"]
    depends_on:
      vllm:
        condition: service_healthy
    healthcheck:
      test: ["CMD", "python3", "-c", "import os, urllib.request; req = urllib.request.Request('http://localhost:4000/health'); req.add_header('Authorization', f'Bearer {os.environ[\"LITELLM_MASTER_KEY\"]}'); urllib.request.urlopen(req, timeout=10)"]
      interval: 30s
      timeout: 10s
      retries: 3
    restart: unless-stopped
    networks:
      - multimodal-net

  # Multimodal worker service
  multimodal-worker:
    build:
      context: ./services/multimodal-worker
      dockerfile: Dockerfile
    container_name: multimodal-worker
    ports:
      - "8001:8001"
    environment:
      - CUDA_VISIBLE_DEVICES=0
      - QDRANT_HOST=qdrant
      - QDRANT_PORT=6333
      - POSTGRES_HOST=postgres
      - POSTGRES_PORT=5432
      - POSTGRES_DB=${POSTGRES_DB:-multimodal}
      - POSTGRES_USER=${POSTGRES_USER:-postgres}
      - POSTGRES_PASSWORD=${POSTGRES_PASSWORD:-postgres}
      - MINIO_ENDPOINT=minio:9000
      - MINIO_ACCESS_KEY=${MINIO_ROOT_USER:-minioadmin}
      - MINIO_SECRET_KEY=${MINIO_ROOT_PASSWORD:-minioadmin}
      - REDIS_HOST=redis
      - REDIS_PORT=6379
      - REDIS_DB=0
    volumes:
      - multimodal_cache:/app/cache
      - /tmp:/tmp
    deploy:
      resources:
        reservations:
          devices:
            - driver: nvidia
              count: 1
              capabilities: [gpu]
    depends_on:
      qdrant:
        condition: service_healthy
      postgres:
        condition: service_healthy
      minio:
        condition: service_healthy
      redis:
        condition: service_healthy
    healthcheck:
      test: ["CMD", "curl", "-f", "http://localhost:8001/health"]
      interval: 30s
      timeout: 10s
      retries: 3
    restart: unless-stopped
    networks:
      - multimodal-net

  # Retrieval proxy service
  retrieval-proxy:
    build:
      context: ./services/retrieval-proxy
      dockerfile: Dockerfile
    container_name: retrieval-proxy
    ports:
      - "8002:8002"
    environment:
      - QDRANT_HOST=qdrant
      - QDRANT_PORT=6333
      - POSTGRES_HOST=postgres
      - POSTGRES_PORT=5432
      - POSTGRES_DB=${POSTGRES_DB:-multimodal}
      - POSTGRES_USER=${POSTGRES_USER:-postgres}
      - POSTGRES_PASSWORD=${POSTGRES_PASSWORD:-postgres}
      - MINIO_ENDPOINT=minio:9000
      - MINIO_ACCESS_KEY=${MINIO_ROOT_USER:-minioadmin}
      - MINIO_SECRET_KEY=${MINIO_ROOT_PASSWORD:-minioadmin}
      - MULTIMODAL_WORKER_URL=http://multimodal-worker:8001
      - REDIS_HOST=redis
      - REDIS_PORT=6379
      - REDIS_DB=1
    depends_on:
      multimodal-worker:
        condition: service_healthy
      qdrant:
        condition: service_healthy
      postgres:
        condition: service_healthy
      redis:
        condition: service_healthy
    healthcheck:
      test: ["CMD", "curl", "-f", "http://localhost:8002/health"]
      interval: 30s
      timeout: 10s
      retries: 3
    restart: unless-stopped
    networks:
      - multimodal-net

  # OpenWebUI for testing
  openwebui:
    image: ghcr.io/open-webui/open-webui:main
    container_name: multimodal-openwebui
    ports:
      - "3030:8080"
    environment:
      - OPENAI_API_BASE_URL=http://vllm:8000/v1
      - OPENAI_API_KEY=dummy-key
      - WEBUI_SECRET_KEY=${WEBUI_SECRET_KEY:-webui-secret}
    volumes:
      - openwebui_data:/app/backend/data
    depends_on:
      - vllm
    healthcheck:
      test: ["CMD", "curl", "-f", "http://localhost:8080/"]
      interval: 30s
      timeout: 10s
      retries: 3
      start_period: 60s
    restart: unless-stopped
    networks:
      - multimodal-net

  # AI Agents Service (LangChain)
  ai-agents:
    build:
      context: ./services/ai-agents
      dockerfile: Dockerfile
    container_name: multimodal-ai-agents
    ports:
      - "8003:8003"
    environment:
      - POSTGRES_HOST=postgres
      - POSTGRES_PORT=5432
      - POSTGRES_DB=${POSTGRES_DB:-multimodal}
      - POSTGRES_USER=${POSTGRES_USER:-postgres}
      - POSTGRES_PASSWORD=${POSTGRES_PASSWORD:-postgres}
      - QDRANT_HOST=qdrant
      - QDRANT_PORT=6333
      - LLM_BASE_URL=http://vllm:8000/v1
      - LLM_MODEL=${VLLM_MODEL:-microsoft/DialoGPT-medium}
      - MULTIMODAL_WORKER_URL=http://multimodal-worker:8001
      - RETRIEVAL_PROXY_URL=http://retrieval-proxy:8002
      - SEARCH_ENGINE_URL=http://search-engine:8004
      - REDIS_HOST=redis
      - REDIS_PORT=6379
      - REDIS_DB=2
    depends_on:
      postgres:
        condition: service_healthy
      qdrant:
        condition: service_healthy
      redis:
        condition: service_healthy
      vllm:
        condition: service_healthy
      multimodal-worker:
        condition: service_healthy
      retrieval-proxy:
        condition: service_healthy
      search-engine:
        condition: service_healthy
    healthcheck:
      test: ["CMD-SHELL", "curl -f http://localhost:8003/health || exit 1"]
      interval: 30s
      timeout: 10s
      retries: 3
      start_period: 60s
    restart: unless-stopped
    networks:
      - multimodal-net

<<<<<<< HEAD
  # Memory System Service
  memory-system:
    build:
      context: ./services/memory-system
      dockerfile: Dockerfile
    container_name: multimodal-memory-system
    ports:
      - "8005:8005"
=======
  # Search Engine Service
  search-engine:
    build:
      context: ./services/search-engine
      dockerfile: Dockerfile
    container_name: multimodal-search-engine
    ports:
      - "8004:8004"
>>>>>>> e77733c0
    environment:
      - POSTGRES_HOST=postgres
      - POSTGRES_PORT=5432
      - POSTGRES_DB=${POSTGRES_DB:-multimodal}
      - POSTGRES_USER=${POSTGRES_USER:-postgres}
      - POSTGRES_PASSWORD=${POSTGRES_PASSWORD:-postgres}
<<<<<<< HEAD
      - REDIS_HOST=redis
      - REDIS_PORT=6379
      - REDIS_DB=4
    depends_on:
      postgres:
        condition: service_healthy
      redis:
        condition: service_healthy
    healthcheck:
      test: ["CMD", "curl", "-f", "http://localhost:8005/health"]
=======
      - QDRANT_HOST=qdrant
      - QDRANT_PORT=6333
      - REDIS_HOST=redis
      - REDIS_PORT=6379
      - REDIS_DB=3
      - MULTIMODAL_WORKER_URL=http://multimodal-worker:8001
      - RETRIEVAL_PROXY_URL=http://retrieval-proxy:8002
    depends_on:
      postgres:
        condition: service_healthy
      qdrant:
        condition: service_healthy
      redis:
        condition: service_healthy
    healthcheck:
      test: ["CMD", "curl", "-f", "http://localhost:8004/health"]
>>>>>>> e77733c0
      interval: 30s
      timeout: 10s
      retries: 3
      start_period: 60s
    restart: unless-stopped
    networks:
      - multimodal-net

  # AI Agents Web Interface
  ai-agents-web:
    build:
      context: ./services/ai-agents/web
      dockerfile: Dockerfile
    container_name: multimodal-ai-agents-web
    ports:
      - "3001:3000"
    depends_on:
      ai-agents:
        condition: service_healthy
    healthcheck:
      test: ["CMD-SHELL", "curl -f http://localhost:3000/health || exit 1"]
      interval: 30s
      timeout: 10s
      retries: 3
      start_period: 60s
    restart: unless-stopped
    networks:
      - multimodal-net

  # n8n Workflow Management Platform
  n8n:
    image: n8nio/n8n:latest
    container_name: multimodal-n8n
    ports:
      - "5678:5678"
    environment:
      - N8N_BASIC_AUTH_ACTIVE=true
      - N8N_BASIC_AUTH_USER=admin
      - N8N_BASIC_AUTH_PASSWORD=${N8N_PASSWORD:-admin123}
      - N8N_HOST=localhost
      - N8N_PORT=5678
      - N8N_PROTOCOL=http
      - WEBHOOK_URL=http://localhost:5678
      - GENERIC_TIMEZONE=UTC
      - N8N_METRICS=true
      - N8N_LOG_LEVEL=info
      - N8N_ENCRYPTION_KEY=${N8N_ENCRYPTION_KEY:-multimodal-n8n-key}
      # Fix deprecation warnings
      - DB_SQLITE_POOL_SIZE=5
      - N8N_RUNNERS_ENABLED=true
      - N8N_BLOCK_ENV_ACCESS_IN_NODE=false
      - N8N_ENFORCE_SETTINGS_FILE_PERMISSIONS=true
    volumes:
      - n8n_data:/home/node/.n8n
      - ./workflows:/home/node/.n8n/workflows:ro
    depends_on:
      postgres:
        condition: service_healthy
    healthcheck:
      test: ["CMD-SHELL", "wget -q -O - http://localhost:5678/healthz | grep -q 'ok' || exit 1"]
      interval: 30s
      timeout: 10s
      retries: 3
      start_period: 60s
    restart: unless-stopped
    networks:
      - multimodal-net

volumes:
  qdrant_data:
  postgres_data:
  redis_data:
  minio_data:
  vllm_cache:
  multimodal_cache:
  openwebui_data:
  n8n_data:

networks:
  multimodal-net:
    driver: bridge
    ipam:
      driver: default
      config:
        - subnet: 172.25.0.0/24
          gateway: 172.25.0.1
<|MERGE_RESOLUTION|>--- conflicted
+++ resolved
@@ -313,7 +313,6 @@
     networks:
       - multimodal-net
 
-<<<<<<< HEAD
   # Memory System Service
   memory-system:
     build:
@@ -322,23 +321,12 @@
     container_name: multimodal-memory-system
     ports:
       - "8005:8005"
-=======
-  # Search Engine Service
-  search-engine:
-    build:
-      context: ./services/search-engine
-      dockerfile: Dockerfile
-    container_name: multimodal-search-engine
-    ports:
-      - "8004:8004"
->>>>>>> e77733c0
     environment:
       - POSTGRES_HOST=postgres
       - POSTGRES_PORT=5432
       - POSTGRES_DB=${POSTGRES_DB:-multimodal}
       - POSTGRES_USER=${POSTGRES_USER:-postgres}
       - POSTGRES_PASSWORD=${POSTGRES_PASSWORD:-postgres}
-<<<<<<< HEAD
       - REDIS_HOST=redis
       - REDIS_PORT=6379
       - REDIS_DB=4
@@ -349,7 +337,16 @@
         condition: service_healthy
     healthcheck:
       test: ["CMD", "curl", "-f", "http://localhost:8005/health"]
-=======
+      
+      
+  # Search Engine Service
+  search-engine:
+    build:
+      context: ./services/search-engine
+      dockerfile: Dockerfile
+    container_name: multimodal-search-engine
+    ports:
+      - "8004:8004"
       - QDRANT_HOST=qdrant
       - QDRANT_PORT=6333
       - REDIS_HOST=redis
@@ -366,7 +363,7 @@
         condition: service_healthy
     healthcheck:
       test: ["CMD", "curl", "-f", "http://localhost:8004/health"]
->>>>>>> e77733c0
+
       interval: 30s
       timeout: 10s
       retries: 3
